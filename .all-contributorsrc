{
  "files": [
    "README.md"
  ],
  "imageSize": 100,
  "commit": false,
  "contributors": [
    {
      "login": "snickell",
      "name": "Seth Nickell",
      "avatar_url": "https://avatars.githubusercontent.com/u/223277?v=4",
      "profile": "http://mtnspring.org",
      "contributions": [
        "code"
      ]
    },
    {
      "login": "daanzu",
      "name": "David Zurow",
      "avatar_url": "https://avatars.githubusercontent.com/u/4319503?v=4",
      "profile": "https://github.com/daanzu",
      "contributions": [
        "doc"
      ]
    },
    {
      "login": "eibanez",
      "name": "Eduardo Ibanez",
      "avatar_url": "https://avatars.githubusercontent.com/u/438494?v=4",
      "profile": "https://github.com/eibanez",
      "contributions": [
        "doc"
      ]
    },
    {
      "login": "angadsingh",
      "name": "Angad Singh",
      "avatar_url": "https://avatars.githubusercontent.com/u/1623026?v=4",
      "profile": "https://github.com/angadsingh",
      "contributions": [
        "code"
      ]
    },
    {
      "login": "fabaff",
      "name": "Fabian Affolter",
      "avatar_url": "https://avatars.githubusercontent.com/u/116184?v=4",
      "profile": "http://fabian-affolter.ch/blog/",
      "contributions": [
        "doc",
        "code"
      ]
    },
    {
      "login": "redaxmedia",
      "name": "Henry Ruhs",
      "avatar_url": "https://avatars.githubusercontent.com/u/1835397?v=4",
      "profile": "https://redaxmedia.com",
      "contributions": [
        "code"
      ]
    },
    {
      "login": "bigjohnson",
      "name": "Alberto Panu",
      "avatar_url": "https://avatars.githubusercontent.com/u/2248402?v=4",
      "profile": "https://www.panu.it/",
      "contributions": [
        "code"
      ]
    },
    {
      "login": "skitterrusty",
      "name": "skitterrusty",
      "avatar_url": "https://avatars.githubusercontent.com/u/71942600?v=4",
      "profile": "https://github.com/skitterrusty",
      "contributions": [
        "code"
      ]
    },
    {
      "login": "mots",
      "name": "Mathias Roth",
      "avatar_url": "https://avatars.githubusercontent.com/u/26517?v=4",
      "profile": "https://github.com/mots",
      "contributions": [
        "code"
      ]
    },
    {
      "login": "durnezj",
      "name": "durnezj",
      "avatar_url": "https://avatars.githubusercontent.com/u/11504333?v=4",
      "profile": "https://github.com/durnezj",
      "contributions": [
        "code"
      ]
    },
    {
      "login": "Dirty-No",
      "name": "Noëlle",
      "avatar_url": "https://avatars.githubusercontent.com/u/54525684?v=4",
      "profile": "https://github.com/Dirty-No",
      "contributions": [
        "doc"
      ]
    },
    {
      "login": "scriptsrc",
      "name": "Patrick Kelley",
      "avatar_url": "https://avatars.githubusercontent.com/u/8009126?v=4",
      "profile": "https://linkedin.com/in/scriptsrc",
      "contributions": [
        "doc"
      ]
    },
    {
<<<<<<< HEAD
      "login": "CharlotteCross1998",
      "name": "Charlotte",
      "avatar_url": "https://avatars.githubusercontent.com/u/29734551?v=4",
      "profile": "https://github.com/CharlotteCross1998",
=======
      "login": "SvbZ3r0",
      "name": "Gughan Ravikumar",
      "avatar_url": "https://avatars.githubusercontent.com/u/57280279?v=4",
      "profile": "https://github.com/SvbZ3r0",
>>>>>>> 42327560
      "contributions": [
        "code"
      ]
    }
  ],
  "contributorsPerLine": 7,
  "projectName": "pywizlight",
  "projectOwner": "sbidy",
  "repoType": "github",
  "repoHost": "https://github.com",
  "skipCi": true
}<|MERGE_RESOLUTION|>--- conflicted
+++ resolved
@@ -115,21 +115,23 @@
       ]
     },
     {
-<<<<<<< HEAD
+      "login": "SvbZ3r0",
+      "name": "Gughan Ravikumar",
+      "avatar_url": "https://avatars.githubusercontent.com/u/57280279?v=4",
+      "profile": "https://github.com/SvbZ3r0",
+      "contributions": [
+        "code"
+      ]
+    },
+    {
       "login": "CharlotteCross1998",
       "name": "Charlotte",
       "avatar_url": "https://avatars.githubusercontent.com/u/29734551?v=4",
       "profile": "https://github.com/CharlotteCross1998",
-=======
-      "login": "SvbZ3r0",
-      "name": "Gughan Ravikumar",
-      "avatar_url": "https://avatars.githubusercontent.com/u/57280279?v=4",
-      "profile": "https://github.com/SvbZ3r0",
->>>>>>> 42327560
       "contributions": [
         "code"
       ]
-    }
+     }
   ],
   "contributorsPerLine": 7,
   "projectName": "pywizlight",
