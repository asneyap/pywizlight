"""pywizlight integration."""
import asyncio
import json
import logging
import socket
from time import time

import asyncio_dgram

from pywizlight.bulblibrary import BulbClass, BulbType, Features, KelvinRange
<<<<<<< HEAD
from pywizlight.rgbcw import hs2rgbcw, rgb2rgbcw, rgbcw2hs
from pywizlight.exceptions import (WizLightConnectionError,
                                   WizLightMethodNotFound,
                                   WizLightNotKnownBulb, WizLightTimeOutError)
=======
from pywizlight.colormgmt.rgbcw import hs2rgbcw, rgb2rgbcw, rgbcw2hs
from pywizlight.exceptions import (
    WizLightConnectionError,
    WizLightMethodNotFound,
    WizLightNotKnownBulb,
    WizLightTimeOutError,
)
>>>>>>> 5a7814eb
from pywizlight.scenes import SCENES

_LOGGER = logging.getLogger(__name__)
TW_SCENES = [6, 9, 10, 11, 12, 13, 14, 15, 16, 18, 29, 30, 31, 32]
DW_SCENES = [9, 10, 13, 14, 29, 30, 31, 32]


class PilotBuilder:
    """Get information from the bulb."""

    def __init__(
        self,
        warm_white: int = None,
        cold_white: int = None,
        speed=None,
        scene: int = None,
        rgb: tuple = None,
        brightness: int = None,
        colortemp: int = None,
        state: bool = True,
    ):
        """Set the parameter."""
        self.pilot_params = {"state": state}

        if warm_white is not None:
            self._set_warm_white(warm_white)
        if cold_white is not None:
            self._set_cold_white(cold_white)
        if speed is not None:
            self._set_speed(speed)
        if scene is not None:
            self._set_scene(scene)
        if rgb is not None:
            self._set_rgb(rgb)
        if brightness is not None:
            self._set_brightness(brightness)
        if colortemp is not None:
            self._set_colortemp(colortemp)

    def set_pilot_message(self):
        """Return the pilot message."""
        return json.dumps({"method": "setPilot", "params": self.pilot_params})

    def set_state_message(self, state):
        """Return the setState message. It doesn't change the current status of the light."""
        self.pilot_params["state"] = state
        return json.dumps({"method": "setState", "params": self.pilot_params})

    def _set_warm_white(self, value: int):
        """Set the value of the warm white led."""
        if value > 0 and value < 256:
            self.pilot_params["w"] = value
        else:
            raise ValueError("Value must be between 1 and 255")

    def _set_cold_white(self, value: int):
        """Set the value of the cold white led."""
        if value > 0 and value < 256:
            self.pilot_params["c"] = value
        else:
            raise ValueError("Value must be between 1 and 255")

    def _set_speed(self, value: int):
        """Set the color changing speed in precent (0-100)."""
        # This applies only to changing effects.
        if value > 0 and value < 101:
            self.pilot_params["speed"] = value
        else:
            raise ValueError("Value must be between 0 and 100")

    def _set_scene(self, scene_id: int):
        """Set the scene by id."""
        if scene_id in SCENES:
            self.pilot_params["sceneId"] = scene_id
        else:
            # id not in SCENES !
            raise ValueError("Scene is not available. Only 0 to 32 are supported")

    def _set_rgb(self, values: tuple):
        """Set the RGB color state of the bulb."""
        # Transform the RGB values to RGB+CW values
        rgb, cw = rgb2rgbcw(values)
        red, green, blue = rgb
        if red >= 0 and red < 256:
            self.pilot_params["r"] = red
        else:
            raise ValueError("Red is not in range between 0-255.")
        if green >= 0 and green < 256:
            self.pilot_params["g"] = green
        else:
            raise ValueError("Green is not in range between 0-255.")
        if blue >= 0 and blue < 256:
            self.pilot_params["b"] = blue
        else:
            raise ValueError("Blue is not in range between 0-255.")
        if cw is not None:
            # Use the existing set_warm_white function to set the CW values
            self._set_warm_white(cw)
            # Use the existing set_cold_white function to set the CW values
            self._set_cold_white(cw)
        else:
            raise ValueError("CW values must be between 0-255. Calculation error.")

    def _set_hs_color(self, values: tuple):
        """Set the HS color state of the bulb."""
        # Transform the HS values to RGB+CW values
        rgb, cw = hs2rgbcw(values)
        red, green, blue = rgb
        if red >= 0 and red < 256:
            self.pilot_params["r"] = red
        else:
            raise ValueError("Red is not in range between 0-255.")
        if green >= 0 and green < 256:
            self.pilot_params["g"] = green
        else:
            raise ValueError("Green is not in range between 0-255.")
        if blue >= 0 and blue < 256:
            self.pilot_params["b"] = blue
        else:
            raise ValueError("Blue is not in range between 0-255.")

        # Use the existing set_warm_white function to set the CW values
        self._set_warm_white(cw)
        # Use the existing set_cold_white function to set the CW values
        self._set_cold_white(cw)

    def _set_brightness(self, value: int):
        """Set the value of the brightness 0-255."""
        percent = self.hex_to_percent(value)
        # hardware limitation - values less than 10% are not supported
        if percent < 10:
            percent = 10
        if percent > 101:
            raise ValueError("Max value can be 100% with 255.")
        self.pilot_params["dimming"] = percent

    def _set_colortemp(self, kelvin: int):
        """Set the color temperature for the white led in the bulb."""
        # normalize the kelvin values - should be removed
        if kelvin < 1000:
            kelvin = 1000
        if kelvin > 10000:
            kelvin = 10000

        self.pilot_params["temp"] = kelvin

    def hex_to_percent(self, hex):
        """Convert hex 0-255 values to percent."""
        return round((hex / 255) * 100)


class PilotParser:
    """Interpret the message from the bulb."""

    def __init__(self, pilotResult):
        """Init the class."""
        self.pilotResult = pilotResult

    def get_state(self) -> bool:
        """Return the state of the bulb."""
        if "state" in self.pilotResult:
            return self.pilotResult["state"]
        else:
            return None

    def get_mac(self) -> str:
        """Return MAC from the bulb."""
        if "mac" in self.pilotResult:
            return self.pilotResult["mac"]
        else:
            return None

    def get_warm_white(self) -> int:
        """Get the value of the warm white led."""
        if "w" in self.pilotResult:
            return self.pilotResult["w"]
        else:
            return None

    def get_white_range(self) -> list:
        """Get the value of the whiteRange property."""
        if "whiteRange" in self.pilotResult:
            return self.pilotResult["whiteRange"]
        else:
            return None

    def get_extended_white_range(self) -> list:
        """Get the value of the extended whiteRange property."""
        if "extRange" in self.pilotResult:
            return self.pilotResult["extRange"]
        # New after v1.22 FW - "cctRange":[2200,2700,6500,6500]
        elif "cctRange" in self.pilotResult:
            return self.pilotResult["cctRange"]
        else:
            return None

    def get_speed(self) -> int:
        """Get the color changing speed."""
        if "speed" in self.pilotResult:
            return self.pilotResult["speed"]
        else:
            return None

    def get_scene(self) -> str:
        """Get the current scene name."""
        if "schdPsetId" in self.pilotResult:  # rhythm
            return SCENES[1000]

        id = self.pilotResult["sceneId"]
        if id in SCENES:
            return SCENES[id]
        else:
            return None

    def get_cold_white(self) -> int:
        """Get the value of the cold white led."""
        if "c" in self.pilotResult:
            return self.pilotResult["c"]
        else:
            return None

    def get_rgb(self):
        """Get the RGB color state of the bulb and turns it on."""
        if (
            "r" in self.pilotResult
            and "g" in self.pilotResult
            and "b" in self.pilotResult
        ):
            r = self.pilotResult["r"]
            g = self.pilotResult["g"]
            b = self.pilotResult["b"]
            return r, g, b
        else:
            # no RGB color value was set
            return None, None, None

    def get_brightness(self) -> int:
        """Get the value of the brightness 0-255."""
        if "dimming" in self.pilotResult:
            return self.percent_to_hex(self.pilotResult["dimming"])

    def get_colortemp(self) -> int:
        """Get the color temperature from the bulb."""
        if "temp" in self.pilotResult:
            return self.pilotResult["temp"]
        else:
            return None

    def percent_to_hex(self, percent):
        """Convert percent values 0-100 into hex 0-255."""
        return round((percent / 100) * 255)


class wizlight:
    """Create an instance of a WiZ Light Bulb."""

    # default port for WiZ lights - 38899

    def __init__(self, ip, connect_on_init=False, port=38899, mac=None):
        """Create instance with the IP address of the bulb."""
        self.ip = ip
        self.port = port
        self.state = None
        self.mac = mac
        self.bulbtype: BulbType = None
        self.whiteRange = None
        self.extwhiteRange = None
        # check the state on init
        if connect_on_init:
            self._check_connection()

    @property
    def status(self) -> bool:
        """Return the status of the bulb: true = on, false = off."""
        if self.state is None:
            return None
        return self.state.get_state()

    # ------------------ Non properties -------------- #

    def _check_connection(self):
        """Check the connection to the bulb."""
        message = r'{"method":"getPilot","params":{}}'
        sock = socket.socket(socket.AF_INET, socket.SOCK_DGRAM)
        sock.settimeout(2)
        try:
            # send a udp package
            sock.sendto(bytes(message, "utf-8"), (self.ip, self.port))
            # get response data
            data, addr = sock.recvfrom(1024)
            if data:
                return
        except socket.timeout:
            raise WizLightTimeOutError(
                "No connection was established by initialization."
            )

    async def get_bulbtype(self) -> BulbType:
        """Return the bulb type as BulbType object."""
        if self.bulbtype is not None:
            return self.bulbtype

        bulb_config = await self.getBulbConfig()
        if "moduleName" in bulb_config["result"]:
            _bulbtype = bulb_config["result"]["moduleName"]
            # set the minimum features for dimmable bulbs (DW bulbs)
            # define the kelvin range
            _kelvin = await self.getExtendedWhiteRange()
            # use only first and last entry - [2200,2700,6500,6500]
            _kelvin = _kelvin[:: len(_kelvin) - 1]
            _bulb = BulbType(
                bulb_type=BulbClass.DW,
                name=_bulbtype,
                features=Features(
                    brightness=True, color=False, effect=False, color_tmp=False
                ),
                kelvin_range=None,
            )
            try:
                # parse the features from name
                _identifier = _bulbtype.split("_")[1]
            # Throw exception if index can not be found
            except IndexError:
                raise WizLightNotKnownBulb("The bulb type can not be determined!")
            # go an try to map extensions to the BulbTyp object
            # Color support
            if "RGB" in _identifier:
                _bulb.kelvin_range = KelvinRange(min=_kelvin[0], max=_kelvin[1])
                _bulb.bulb_type = BulbClass.RGB
                _bulb.features.color = True
                # RGB supports effects and tuneabel white
                _bulb.features.effect = True
                _bulb.features.color_tmp = True
            # Non RGB but tunable white bulb
            if "TW" in _identifier:
                _bulb.kelvin_range = KelvinRange(min=_kelvin[0], max=_kelvin[1])
                _bulb.bulb_type = BulbClass.TW
                _bulb.features.color_tmp = True
                # RGB supports effects but only "some"
                # TODO: Improve the mapping to supported effects
                _bulb.features.effect = True

            self.bulbtype = _bulb
            return self.bulbtype

    async def getWhiteRange(self):
        """Read the white range from the bulb."""
        if self.whiteRange is not None:
            return self.whiteRange

        resp = await self.getUserConfig()
        if resp is not None and "result" in resp:
            self.whiteRange = PilotParser(resp["result"]).get_white_range()

        return self.whiteRange

    async def getExtendedWhiteRange(self):
        """Read extended withe range from the RGB bulb."""
        if self.extwhiteRange is not None:
            return self.extwhiteRange

        # First for FW > 1.22
        resp = await self.getModelConfig()
        if resp is not None and "result" in resp:
            self.extwhiteRange = PilotParser(resp["result"]).get_extended_white_range()
        else:
            # For old FW < 1.22
            resp = await self.getUserConfig()
            if "result" in resp:
                self.extwhiteRange = PilotParser(
                    resp["result"]
                ).get_extended_white_range()
        return self.extwhiteRange

    async def getSupportedScenes(self):
        """Return the supported scenes based on type.

        Lookup: https://docs.pro.wizconnected.com
        """
        if self.bulbtype is None:
            await self.get_bulbtype()
        # return for TW
        if self.bulbtype.bulb_type == BulbClass.TW:
            return [SCENES[key] for key in TW_SCENES]
        # retrun for DW
        if self.bulbtype.bulb_type == BulbClass.DW:
            return [SCENES[key] for key in DW_SCENES]
        # return for RGB - all scenes supported
        return SCENES

    async def turn_off(self):
        """Turn the light off."""
        message = r'{"method":"setPilot","params":{"state":false}}'
        await self.sendUDPMessage(message)

    async def reboot(self):
        """Reboot the bulb."""
        message = r'{"method":"reboot","params":{}}'
        await self.sendUDPMessage(message)

    async def reset(self):
        """Reset the bulb to factory defaults."""
        message = r'{"method":"reset","params":{}}'
        await self.sendUDPMessage(message)

    async def turn_on(self, pilot_builder=PilotBuilder()):
        """Turn the light on with defined message.

        :param pilot_builder: PilotBuilder object to set the turn on state, defaults to PilotBuilder()
        :type pilot_builder: [type], optional
        """
        await self.sendUDPMessage(pilot_builder.set_pilot_message())

    async def set_state(self, pilot_builder=PilotBuilder()):
        """Set the state of the bulb with defined message. Doesn't turn on the light.

        :param pilot_builder: PilotBuilder object to set the state, defaults to PilotBuilder()
        :type pilot_builder: [type], optional
        """
        await self.sendUDPMessage(pilot_builder.set_state_message(self.status))

    def get_id_from_scene_name(self, scene: str) -> int:
        """Return the id of an given scene name.

        :param scene: Name of the scene
        :type scene: str
        :raises ValueError: Return if not in scene list
        :return: ID of the scene
        :rtype: int
        """
        for id in SCENES:
            if SCENES[id] == scene:
                return id
        raise ValueError("Scene '%s' not in scene list." % scene)

    # ---------- Helper Functions ------------
    async def updateState(self):
        """Update the bulb state.

        Note: Call this method before getting any other property.
        Also, call this method to update the current value for any property.
        getPilot - gets the current bulb state - no parameters need to be included
        {"method": "getPilot", "id": 24}
        """
        message = r'{"method":"getPilot","params":{}}'
        resp = await self.sendUDPMessage(message)
        if resp is not None and "result" in resp:
            self.state = PilotParser(resp["result"])
        else:
            self.state = None
        return self.state

    async def getMac(self):
        """Read the MAC from the bulb."""
        resp = await self.getBulbConfig()
        if resp is not None and "result" in resp and self.mac is None:
            self.mac = PilotParser(resp["result"]).get_mac()
        else:
            self.mac = None
        return self.mac

    async def getBulbConfig(self):
        """Return the configuration from the bulb."""
        message = r'{"method":"getSystemConfig","params":{}}'
        return await self.sendUDPMessage(message)

    async def getModelConfig(self):
        """Return the new model capabilities from the bulb.
        Only available in bulb FW >1.22!
        """
        try:
            message = r'{"method":"getModelConfig","params":{}}'
            return await self.sendUDPMessage(message)
        except WizLightMethodNotFound:
            return None

    async def getUserConfig(self):
        """Return the user configuration from the bulb."""
        message = r'{"method":"getUserConfig","params":{}}'
        return await self.sendUDPMessage(message)

    def convertHSfromRGBCW(self, rgb: tuple, cw: int) -> tuple:
        """Convert rgb hue.
        Given a tuple that is r,g,b and cw in 0-255 range, convert that to a hue, saturation tuple in the
        range (0..360, 0..100).
        """
        red, green, blue = rgb
        if (
            red >= 0
            and red < 256
            and green >= 0
            and green < 256
            and blue >= 0
            and blue < 256
            and cw >= 0
            and cw < 255
        ):
            return rgbcw2hs(rgb, cw)
        else:
            raise ValueError("Invalid RGB or CW values.")

    async def lightSwitch(self):
        """Turn the light bulb on or off like a switch."""
        # first get the status
        state = await self.updateState()
        if state.get_state():
            # if the light is on - switch off
            await self.turn_off()
        else:
            # if the light is off - turn on
            await self.turn_on()

    async def receiveUDPwithTimeout(self, stream, timeout):
        """Get message with timeout value."""
        data, remote_addr = await asyncio.wait_for(stream.recv(), timeout)
        return data

    async def sendUDPMessage(self, message):
        """Send the UDP message to the bulb."""
        connid = hex(int(time() * 10000000))[2:]
        data = None
        # overall 10 sec. for timeout
        timeout = 10
        send_interval = 0.5
        max_send_datagrams = int(timeout / send_interval)

        try:
            _LOGGER.debug(
                "[wizlight {}, connid {}] connecting to UDP port with send_interval of {} sec..".format(
                    self.ip, connid, send_interval
                )
            )
            stream = await asyncio.wait_for(
                asyncio_dgram.connect((self.ip, self.port)), timeout
            )
            _LOGGER.debug(
                "[wizlight {}, connid {}] listening for response datagram".format(
                    self.ip, connid
                )
            )

            receive_task = asyncio.create_task(
                self.receiveUDPwithTimeout(stream, timeout)
            )

            for i in range(max_send_datagrams):
                _LOGGER.debug(
                    "[wizlight {}, connid {}] sending command datagram {}: {}".format(
                        self.ip, connid, i, message
                    )
                )
                asyncio.create_task(stream.send(bytes(message, "utf-8")))
                done, pending = await asyncio.wait(
                    [receive_task], timeout=send_interval
                )
                if done:
                    break

            await receive_task
            data = receive_task.result()

        except asyncio.TimeoutError:
            _LOGGER.debug(
                "[wizlight {}, connid {}] Failed to do UDP call(s) to wiz light - Timeout Error!".format(
                    self.ip, connid
                ),
                exc_info=False,
            )
            raise WizLightTimeOutError("The request to the bulb timed out")
        finally:
            try:
                stream.close()
            except UnboundLocalError:
                raise WizLightConnectionError(
                    "Bulb is offline or IP address is not correct."
                )

        if data is not None and len(data) is not None:
            resp = json.loads(data.decode())
            if "error" not in resp:
                _LOGGER.debug(
                    "[wizlight {}, connid {}] response received: {}".format(
                        self.ip, connid, resp
                    )
                )
                return resp
            elif resp["error"]["code"] == -32601:
                raise WizLightMethodNotFound(
                    "Cant found the methode. Maybe older bulb FW?"
                )
            # exception should be created
            raise ValueError("Can't read response from the bulb. Debug:", resp)<|MERGE_RESOLUTION|>--- conflicted
+++ resolved
@@ -8,12 +8,6 @@
 import asyncio_dgram
 
 from pywizlight.bulblibrary import BulbClass, BulbType, Features, KelvinRange
-<<<<<<< HEAD
-from pywizlight.rgbcw import hs2rgbcw, rgb2rgbcw, rgbcw2hs
-from pywizlight.exceptions import (WizLightConnectionError,
-                                   WizLightMethodNotFound,
-                                   WizLightNotKnownBulb, WizLightTimeOutError)
-=======
 from pywizlight.colormgmt.rgbcw import hs2rgbcw, rgb2rgbcw, rgbcw2hs
 from pywizlight.exceptions import (
     WizLightConnectionError,
@@ -21,7 +15,6 @@
     WizLightNotKnownBulb,
     WizLightTimeOutError,
 )
->>>>>>> 5a7814eb
 from pywizlight.scenes import SCENES
 
 _LOGGER = logging.getLogger(__name__)
