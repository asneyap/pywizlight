--- conflicted
+++ resolved
@@ -278,7 +278,6 @@
             )
 
     async def get_bulbtype(self) -> BulbType:
-<<<<<<< HEAD
         """Return the bulb type as BulbType object."""
         if self.bulbtype is not None:
             return self.bulbtype
@@ -325,54 +324,7 @@
 
             self.bulbtype = _bulb
             return self.bulbtype
-=======
-        """Retrun the bulb type as BulbType object."""
-        if self.bulbtype is None:
-            bulb_config = await self.getBulbConfig()
-            if "moduleName" in bulb_config["result"]:
-                _bulbtype = bulb_config["result"]["moduleName"]
-                # set the minimum features for dimmable bulbs (DW bulbs)
-                # define the kelvin range
-                _kelvin = await self.getExtendedWhiteRange()
-                # use only first and last entry - [2200,2700,6500,6500]
-                _kelvin = _kelvin[:: len(_kelvin) - 1]
-                _bulb = BulbType(
-                    bulb_type=BulbClass.DW,
-                    name=_bulbtype,
-                    features=Features(
-                        brightness=True, color=False, effect=False, color_tmp=False
-                    ),
-                    kelvin_range=None,
-                )
-                try:
-                    # parse the features from name
-                    _identifier = _bulbtype.split("_")[1]
-                # Throw exception if index can not be found
-                except IndexError:
-                    raise WizLightNotKnownBulb("The bulb type can not be determined!")
-                # try to map extensions to the BulbTyp object
-                # Color support
-                if "RGB" in _identifier:
-                    _bulb.kelvin_range = KelvinRange(min=_kelvin[0], max=_kelvin[1])
-                    _bulb.bulb_type = BulbClass.RGB
-                    _bulb.features.color = True
-                    # RGB supports effects and CCT
-                    _bulb.features.effect = True
-                    _bulb.features.color_tmp = True
-                # Tunable white bulb; no RGB
-                if "TW" in _identifier:
-                    _bulb.kelvin_range = KelvinRange(min=_kelvin[0], max=_kelvin[1])
-                    _bulb.kelvin_range = KelvinRange(min=2700, max=6500)
-                    _bulb.bulb_type = BulbClass.TW
-                    _bulb.features.color_tmp = True
-                    # TW supports some effects only
-                    # TODO: Improve the mapping to supported effects
-                    _bulb.features.effect = True
-
-                self.bulbtype = _bulb
-                return _bulb
-            raise WizLightNotKnownBulb("The bulb features can not be mapped!")
->>>>>>> 341dc047
+
 
     async def getWhiteRange(self):
         """Read the white range from the bulb."""
@@ -386,13 +338,9 @@
         return self.whiteRange
 
     async def getExtendedWhiteRange(self):
-<<<<<<< HEAD
         """Read extended withe range from the RGB bulb."""
         if self.extwhiteRange is not None:
             return self.extwhiteRange
-=======
-        """Read extended white range from the RGB bulb."""
->>>>>>> 341dc047
 
         # First for FW > 1.22
         resp = await self.getModelConfig()
@@ -459,11 +407,7 @@
         await self.sendUDPMessage(pilot_builder.set_state_message(self.status))
 
     def get_id_from_scene_name(self, scene: str) -> int:
-<<<<<<< HEAD
         """Return the id of an given scene name.
-=======
-        """Return the id of a given scene name.
->>>>>>> 341dc047
 
         :param scene: Name of the scene
         :type scene: str
